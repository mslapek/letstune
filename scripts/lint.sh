--- conflicted
+++ resolved
@@ -4,19 +4,6 @@
 
 ## mypy ##
 
-<<<<<<< HEAD
-#mypy_args="letstune tests examples/sklearn"
-#
-#if [ "$TEST_TENSORFLOW" -ne 0 ]; then
-#  mypy_args="${mypy_args} examples/keras"
-#fi
-#
-#if [ "$TEST_XGBOOST" -ne 0 ]; then
-#  mypy_args="${mypy_args} examples/xgboost"
-#fi
-#
-#mypy $mypy_args
-=======
 mypy_args="letstune tests examples/sklearn"
 
 if [ "$TEST_TENSORFLOW" -ne 0 ]; then
@@ -26,27 +13,14 @@
 if [ "$TEST_XGBOOST" -ne 0 ]; then
   mypy_args="${mypy_args} examples/xgboost"
 fi
->>>>>>> 1490df8c
 
 ## end mypy ##
 
 set -x
 
-<<<<<<< HEAD
-pytest_args="--ignore=examples"
-
-if [ "$TEST_TENSORFLOW" -eq 0 ]; then
-  pytest_args="${pytest_args} --ignore=tests/test_keras.py --ignore=letstune/keras.py"
-fi
-
-pytest $pytest_args
-
-## end pytest ##
-=======
 isort --check letstune tests examples
 black --check letstune tests examples
 flake8 letstune tests examples
-mypy $mypy_args
->>>>>>> 1490df8c
+# mypy $mypy_args
 
 echo "Lint OK!"