--- conflicted
+++ resolved
@@ -1,9 +1,5 @@
-<<<<<<< HEAD
 from __future__ import annotations
 
-from datetime import timedelta
-=======
->>>>>>> a067822a
 from typing import Any, Sequence
 
 import letstune
