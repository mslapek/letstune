--- conflicted
+++ resolved
@@ -33,13 +33,8 @@
     params_number: int,
     *,
     dataset: Any = None,
-<<<<<<< HEAD
-    training_maximum_duration: timedelta = None,
-    results_dir: Path | str = None,
-=======
     rounds: Sequence[timedelta] | dict[str, Any] | None = None,
     results_dir: Path | str | None = None,
->>>>>>> a067822a
     passthrough_errors: bool = False,
     verbose: bool = True,
 ) -> letstune.results.epoch.TuningResults[P]:
@@ -64,13 +59,8 @@
     params_number: int,
     *,
     dataset: Any = None,
-<<<<<<< HEAD
-    training_maximum_duration: timedelta = None,
-    results_dir: Path | str = None,
-=======
     rounds: Sequence[timedelta] | dict[str, Any] | None = None,
     results_dir: Path | str | None = None,
->>>>>>> a067822a
     passthrough_errors: bool = False,
     verbose: bool = True,
 ) -> results.epoch.TuningResults[P] | results.simple.TuningResults[P]:
